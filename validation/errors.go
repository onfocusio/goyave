--- conflicted
+++ resolved
@@ -19,42 +19,10 @@
 // the key being the name of the field.
 type FieldsErrors map[string]*Errors
 
-<<<<<<< HEAD
-func (e Errors) AddErrors(path *walk.Path, errors Errors) {
-	errs, ok := e[path.Name]
-	if !ok {
-		errs = &FieldErrors{}
-		e[path.Name] = errs
-	}
-	errs.AddErrors(path, errors)
-}
-
-// Add an error message to the element identified by the given path in the array,
-// at the given index. "-1" index is accepted to identify non-existing elements.
-// Creates all missing elements in the path.
-func (e ArrayErrors) Add(path *walk.Path, index int, message string) {
-	errs, ok := e[index]
-	if !ok {
-		errs = &FieldErrors{}
-		e[index] = errs
-	}
-	errs.Add(path, message)
-}
-=======
 // ArrayErrors representing the errors associated with an element
 // of an array. The key is the index of the element in the array, or -1 if the element
 // doesn't exist.
 type ArrayErrors map[int]*Errors
->>>>>>> e9e30adf
-
-func (e ArrayErrors) AddErrors(path *walk.Path, index int, errors Errors) {
-	errs, ok := e[index]
-	if !ok {
-		errs = &FieldErrors{}
-		e[index] = errs
-	}
-	errs.AddErrors(path, errors)
-}
 
 // Add an error message to the element identified by the given path.
 // If a step in the path of type `PathTypeArray` doesn't provide an index,
@@ -87,20 +55,6 @@
 	}
 }
 
-<<<<<<< HEAD
-func (e *FieldErrors) AddErrors(path *walk.Path, errors Errors) {
-	switch path.Type {
-	case walk.PathTypeElement:
-		if e.Fields == nil {
-			e.Fields = make(Errors)
-		}
-		for k, v := range errors {
-			e.Fields[k] = v
-		}
-	case walk.PathTypeArray:
-		if e.Elements == nil {
-			e.Elements = make(map[int]*FieldErrors)
-=======
 // Merge the given errors into this bag of errors at the given path.
 // This can be used when a validator uses nested validation and wants
 // to add the results in the higher-level validation errors.
@@ -135,22 +89,12 @@
 	case walk.PathTypeArray:
 		if e.Elements == nil {
 			e.Elements = make(ArrayErrors)
->>>>>>> e9e30adf
 		}
 
 		index := -1
 		if path.Index != nil {
 			index = *path.Index
 		}
-<<<<<<< HEAD
-		e.Elements.AddErrors(path.Next, index, errors)
-	case walk.PathTypeObject:
-		if e.Fields == nil {
-			e.Fields = make(Errors)
-		}
-		e.Fields.AddErrors(path.Next, errors)
-	}
-=======
 		e.Elements.Merge(path.Next, index, errors)
 	case walk.PathTypeObject:
 		if e.Fields == nil {
@@ -201,5 +145,4 @@
 		e[index] = errs
 	}
 	errs.Merge(path, errors)
->>>>>>> e9e30adf
 }