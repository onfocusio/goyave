package validation

import (
	"bytes"
	"fmt"
	"testing"
	"time"

	"github.com/samber/lo"
	"github.com/stretchr/testify/assert"
	"gorm.io/gorm"
	"goyave.dev/goyave/v5/config"
	"goyave.dev/goyave/v5/lang"
	"goyave.dev/goyave/v5/slog"
	"goyave.dev/goyave/v5/util/errors"
	"goyave.dev/goyave/v5/util/fsutil"
	"goyave.dev/goyave/v5/util/walk"
)

type extraKey struct{}

type testValidator struct {
	BaseValidator
	placeholders    func(ctx *Context) []string
	validateFunc    func(c component, ctx *Context) bool
	isType          bool
	isTypeDependent bool
}

func (v *testValidator) Validate(ctx *Context) bool {
	return v.validateFunc(v.component, ctx)
}

func (v *testValidator) IsTypeDependent() bool {
	return v.isTypeDependent
}

func (v *testValidator) IsType() bool {
	return v.isType
}

func (v *testValidator) MessagePlaceholders(ctx *Context) []string {
	if v.placeholders != nil {
		return v.placeholders(ctx)
	}
	return []string{}
}

func (v *testValidator) Name() string {
	return "test_validator"
}

func TestComponent(t *testing.T) {
	c := &component{
		db:     &gorm.DB{},
		config: config.LoadDefault(),
		lang:   lang.New().GetDefault(),
		logger: slog.New(slog.NewDevModeHandler(bytes.NewBuffer(make([]byte, 0, 10)), nil)),
	}

	assert.Equal(t, c.db, c.DB())
	assert.Equal(t, c.config, c.Config())
	assert.Equal(t, c.lang, c.Lang())
	assert.Equal(t, c.logger, c.Logger())

	t.Run("unset", func(t *testing.T) {
		c := &component{}
		assert.Panics(t, func() { c.DB() })
		assert.Panics(t, func() { c.Config() })
		assert.Panics(t, func() { c.Lang() })
		assert.Panics(t, func() { c.Logger() })
	})
}

func TestContext(t *testing.T) {
	t.Run("Errors", func(t *testing.T) {
		c := &Context{}
		c.AddError(fmt.Errorf("err1"), fmt.Errorf("err2"), fmt.Errorf("err3"))
		assert.Len(t, c.errors, 3)
		for i, e := range c.Errors() {
			err, ok := e.(*errors.Error)
			if assert.True(t, ok) {
				assert.Equal(t, []error{fmt.Errorf("err%d", i+1)}, err.Unwrap())
			}
		}
	})

	t.Run("AddArrayElementValidationErrors", func(t *testing.T) {
		c := &Context{}
		c.AddArrayElementValidationErrors(1, 2, 3)
		assert.Equal(t, []int{1, 2, 3}, c.arrayElementErrors)
	})
}

func TestGetFieldName(t *testing.T) {
	language := lang.New().GetDefault()

	cases := []struct {
		path *walk.Path
		desc string
		want string
	}{
		{desc: "CurrentElement", path: walk.MustParse(""), want: "body"},
		{desc: "untranslated_property", path: walk.MustParse("property"), want: "property"},
		{desc: "untranslated_object.property", path: walk.MustParse("object.property"), want: "property"},
		{desc: "untranslated_array[]", path: walk.MustParse("array[]"), want: "array"},
		{desc: "translated_email", path: walk.MustParse("email"), want: "email address"},
		{desc: "translated_object.email", path: walk.MustParse("object.email"), want: "email address"},
		{desc: "translated_email[]", path: walk.MustParse("email[]"), want: "email address"},
	}

	for _, c := range cases {
		c := c
		t.Run(c.desc, func(t *testing.T) {
			assert.Equal(t, c.want, GetFieldName(language, c.path))
		})
	}
}

func TestGetFieldType(t *testing.T) {
	cases := []struct {
		desc  string
		value any
		want  string
	}{
		{desc: "numeric_int", value: 1, want: FieldTypeNumeric},
		{desc: "numeric_int64", value: int64(1), want: FieldTypeNumeric},
		{desc: "numeric_uint", value: uint(1), want: FieldTypeNumeric},
		{desc: "numeric_uint64", value: uint64(1), want: FieldTypeNumeric},
		{desc: "numeric_float32", value: float32(1), want: FieldTypeNumeric},
		{desc: "numeric_float64", value: float64(1), want: FieldTypeNumeric},
		{desc: "string", value: "", want: FieldTypeString},
		{desc: "bool", value: true, want: FieldTypeBool},
		{desc: "slice_int", value: []int{}, want: FieldTypeArray},
		{desc: "slice_string", value: []string{}, want: FieldTypeArray},
		{desc: "slice_file", value: []fsutil.File{}, want: FieldTypeFile},
		{desc: "object", value: map[string]any{}, want: FieldTypeObject},
		{desc: "unsupported", value: struct{}{}, want: FieldTypeUnsupported},
		{desc: "unsupported_uintptr", value: uintptr(1), want: FieldTypeUnsupported},
	}

	for _, c := range cases {
		c := c
		t.Run(c.desc, func(t *testing.T) {
			assert.Equal(t, c.want, GetFieldType(c.value))
		})
	}
}

func TestValidateExtraNotNil(t *testing.T) {
	options := &Options{
		Data:     nil,
		Language: lang.New().GetDefault(),
		Rules: RuleSet{
			{Path: CurrentElement, Rules: List{Required()}},
		},
	}
	Validate(options)
	assert.NotNil(t, options.Extra)
}

func TestValidate(t *testing.T) {
	cases := []struct {
		desc                 string
		wantData             any
		options              *Options
		wantValidationErrors *Errors
		wantErrors           []error
	}{
		{
			desc: "nil_data",
			options: &Options{
				Data:     nil,
				Language: lang.New().GetDefault(),
				Rules: RuleSet{
					{Path: CurrentElement, Rules: List{Required()}},
					{Path: "property", Rules: List{Required()}},
				},
			},
			wantValidationErrors: &Errors{
				Errors: []string{"The body is required."},
				// No field errors, they are skipped because parent is absent
			},
			wantErrors: nil,
		},
		{
			desc: "context",
			options: &Options{
				Data:     map[string]any{"property": "value"},
				DB:       &gorm.DB{},
				Logger:   slog.New(slog.NewDevModeHandler(bytes.NewBuffer(make([]byte, 0, 10)), nil)),
				Extra:    map[any]any{extraKey{}: "value"},
				Language: lang.New().GetDefault(),
				Config:   config.LoadDefault(),
				Rules: RuleSet{
					{Path: "property", Rules: List{&testValidator{
						validateFunc: func(c component, ctx *Context) bool {
							// Validator init called
							assert.NotNil(t, c.db)
							assert.NotNil(t, c.config)
							assert.NotNil(t, c.lang)
							assert.NotNil(t, c.logger)

							// Context content
							assert.Equal(t, map[any]any{extraKey{}: "value"}, ctx.Extra)
							assert.Equal(t, map[string]any{"property": "value"}, ctx.Data)
							assert.Equal(t, "value", ctx.Value)
							assert.Equal(t, map[string]any{"property": "value"}, ctx.Parent)
							assert.Equal(t, "property", ctx.Name)
							assert.NotNil(t, ctx.Field) // Content of the field is tested by RuleSet
							assert.False(t, ctx.Now.IsZero())
							assert.False(t, ctx.Invalid)
							assert.Equal(t, walk.MustParse("property"), ctx.Path())
							return true
						},
					}}},
				},
			},
		},
		{
			desc: "now_option_set",
			options: &Options{
				Now: lo.Must(time.Parse(time.RFC3339, "2023-06-28T00:00:00Z")),
				Rules: RuleSet{
					{Path: "property", Rules: List{&testValidator{
						validateFunc: func(_ component, ctx *Context) bool {
							assert.Equal(t, lo.Must(time.Parse(time.RFC3339, "2023-06-28T00:00:00Z")), ctx.Now)
							return true
						},
					}}},
				},
			},
		},
		{
			desc: "absent_parent_not_found",
			options: &Options{
				Data:     map[string]any{"property": "value"},
				Language: lang.New().GetDefault(),
				Rules: RuleSet{
					{Path: "property", Rules: List{Required()}},
					{Path: "object", Rules: List{Required()}},
					{Path: "object.property", Rules: List{Required()}},
				},
			},
			wantValidationErrors: &Errors{
				Fields: FieldsErrors{
					"object": &Errors{
						Errors: []string{"The object is required."},
					},
					// object.property is skipped because parent "object" not found
				},
			},
			wantErrors: nil,
		},
		{
			desc: "absent_not_required",
			options: &Options{
				Data:     map[string]any{"property": "value"},
				Language: lang.New().GetDefault(),
				Rules: RuleSet{
					{Path: "property", Rules: List{Required()}},
					{Path: "object", Rules: List{Object()}},
					{Path: "object.property", Rules: List{Required()}},
				},
			},
		},
		{
			desc: "nil_delete_from_parent",
			options: &Options{
				Data:     map[string]any{"property": nil},
				Language: lang.New().GetDefault(),
				Rules: RuleSet{
					{Path: "property", Rules: List{Required()}},
				},
			},
			wantValidationErrors: &Errors{
				Fields: FieldsErrors{
					"property": &Errors{
						Errors: []string{"The property is required."},
					},
				},
			},
			wantData: map[string]any{},
		},
		{
			desc: "nil_nullable_dont_delete_from_parent",
			options: &Options{
				Data:     map[string]any{"property": nil},
				Language: lang.New().GetDefault(),
				Rules: RuleSet{
					{Path: "property", Rules: List{Required(), Nullable()}},
				},
			},
			wantData: map[string]any{"property": nil}},
		{
			desc: "root_array",
			options: &Options{
				Data:     []any{"a", "b", "c"},
				Language: lang.New().GetDefault(),
				Rules: RuleSet{
					{Path: CurrentElement, Rules: List{Required(), Array()}},
					{Path: "[]", Rules: List{String()}},
				},
			},
			wantData: []string{"a", "b", "c"},
		},
		{
			desc: "root_n_array",
			options: &Options{
				Data:     [][]any{{"a", "b"}, {"c", ""}},
				Language: lang.New().GetDefault(),
				Rules: RuleSet{
					{Path: CurrentElement, Rules: List{Required(), Array()}},
					{Path: "[]", Rules: List{Array()}},
					{Path: "[][]", Rules: List{String()}},
				},
			},
			wantData: [][]string{{"a", "b"}, {"c", ""}},
		},
		{
			desc: "root_string",
			options: &Options{
				Data:     "foobar",
				Language: lang.New().GetDefault(),
				Rules: RuleSet{
					{Path: CurrentElement, Rules: List{Required(), String()}},
				},
			},
			wantData: "foobar",
		},
		{
			desc: "root_number",
			options: &Options{
				Data:     "123",
				Language: lang.New().GetDefault(),
				Rules: RuleSet{
					{Path: CurrentElement, Rules: List{Required(), Int()}},
				},
			},
			wantData: 123,
		},
		{
			desc: "composition_context_data", // We expect the ctx.Data to be the data relative to the composed RuleSet (prefixDepth)
			options: &Options{
				Data:     map[string]any{"object": map[string]any{"property": "value"}},
				Language: lang.New().GetDefault(),
				Rules: RuleSet{
					{Path: "object", Rules: RuleSet{
						{Path: CurrentElement, Rules: List{Required(), Object()}},
						{Path: "property", Rules: List{Required(), String(), &testValidator{
							validateFunc: func(_ component, ctx *Context) bool {
								assert.Equal(t, map[string]any{"property": "value"}, ctx.Data)
								return true
							},
						}}},
					}},
				},
			},
		},
		{
			desc: "composition_context_data_array",
			options: &Options{
				Data:     map[string]any{"composedArray": [][]string{{"a"}}, "array": [][]string{{"b"}}},
				Language: lang.New().GetDefault(),
				Rules: RuleSet{
					{Path: "composedArray", Rules: RuleSet{
						{Path: CurrentElement, Rules: List{Required(), Array(), &testValidator{
							validateFunc: func(_ component, ctx *Context) bool {
								assert.Equal(t, [][]string{{"a"}}, ctx.Data)
								return true
							},
						}}},
						{Path: "[]", Rules: RuleSet{
							{Path: CurrentElement, Rules: List{Required(), Array(), &testValidator{
								validateFunc: func(_ component, ctx *Context) bool {
									assert.Equal(t, []string{"a"}, ctx.Data)
									return true
								},
							}}},
							{Path: "[]", Rules: RuleSet{
								{Path: CurrentElement, Rules: List{Required(), String(), &testValidator{
									validateFunc: func(_ component, ctx *Context) bool {
										assert.Equal(t, "a", ctx.Data)
										return true
									},
								}}},
							}},
						}},
					}},
					{Path: "array", Rules: List{Required(), Array()}},
					{Path: "array[]", Rules: List{Required(), Array()}},
					{Path: "array[][]", Rules: List{Required(), String(), &testValidator{
						validateFunc: func(_ component, ctx *Context) bool {
							assert.Equal(t, map[string]any{"composedArray": [][]string{{"a"}}, "array": [][]string{{"b"}}}, ctx.Data)
							return true
						},
					}}},
				},
			},
			wantData: map[string]any{"composedArray": [][]string{{"a"}}, "array": [][]string{{"b"}}},
		},
		{
			desc: "non-nullable_nil_array_element",
			options: &Options{
				Data:     map[string]any{"array": []any{"a", nil, "b"}},
				Language: lang.New().GetDefault(),
				Rules: RuleSet{
					{Path: "array", Rules: List{Required(), Array()}},
					{Path: "array[]", Rules: List{Required()}},
				},
			},
			wantValidationErrors: &Errors{
				Fields: FieldsErrors{
					"array": &Errors{
						Elements: ArrayErrors{
							1: &Errors{Errors: []string{"The array elements are required."}},
						},
					},
				},
			},
		},
		{
			desc: "nil_array_element",
			options: &Options{
				Data:     map[string]any{"array": []any{"a", nil, "b"}, "nullableArray": []any{"a", nil, "b"}},
				Language: lang.New().GetDefault(),
				Rules: RuleSet{
					{Path: "array", Rules: List{Required(), Array()}},
					{Path: "array[]", Rules: List{Required()}},
					{Path: "nullableArray", Rules: List{Required(), Array()}},
					{Path: "nullableArray[]", Rules: List{Nullable()}},
				},
			},
			wantValidationErrors: &Errors{
				Fields: FieldsErrors{
					"array": &Errors{
						Elements: ArrayErrors{
							1: &Errors{Errors: []string{"The array elements are required."}},
						},
					},
				},
			},
		},
		{
			desc: "single_value_array_conversion",
			options: &Options{
				Data:                     map[string]any{"singleValueArray": "a", "array": []string{"b", "c"}},
				ConvertSingleValueArrays: true,
				Rules: RuleSet{
					{Path: "array", Rules: List{Required(), Array()}},
					{Path: "array[]", Rules: List{String()}},
					{Path: "singleValueArray", Rules: List{Required(), Array()}},
					{Path: "singleValueArray[]", Rules: List{String()}},
				},
			},
			wantData: map[string]any{"singleValueArray": []string{"a"}, "array": []string{"b", "c"}},
		},
		{
			desc: "errors",
			options: &Options{
				Data: map[string]any{"property": "a"},
				Rules: RuleSet{
					{Path: "property", Rules: List{Required(), &testValidator{
						validateFunc: func(_ component, ctx *Context) bool {
							ctx.AddError(fmt.Errorf("test error 1"), fmt.Errorf("test error 2"))
							return true
						},
					}}},
				},
			},
			wantErrors: []error{fmt.Errorf("test error 1"), fmt.Errorf("test error 2")},
		},
		{
			desc: "validation_errors",
			options: &Options{
				Data:     map[string]any{"property": "a", "object": map[string]any{"property": "c"}, "array": []any{"d"}, "narray": []any{[]any{1, "e", 3}}, "number": 0},
				Language: lang.New().GetDefault(),
				Rules: RuleSet{
					{Path: "property", Rules: List{Required(), Int()}},
					{Path: "number", Rules: List{Required(), Int(), Between(1, 4)}},
					{Path: "missing", Rules: List{Required(), String()}},
					{Path: "object", Rules: List{Required(), Object()}},
					{Path: "object.property", Rules: List{Required(), Int()}},
					{Path: "array", Rules: List{Required(), Array()}},
					{Path: "array[]", Rules: List{Int()}},
					{Path: "narray", Rules: List{Required(), Array()}},
					{Path: "narray[]", Rules: List{Required(), Array()}},
					{Path: "narray[][]", Rules: List{Int()}},
				},
			},
			wantValidationErrors: &Errors{
				Fields: FieldsErrors{
					"property": &Errors{Errors: []string{"The property must be an integer."}},
					"number":   &Errors{Errors: []string{"The number must be between 1 and 4."}},
					"missing":  &Errors{Errors: []string{"The missing is required.", "The missing must be a string."}},
					"object": &Errors{
						Fields: FieldsErrors{
							"property": &Errors{Errors: []string{"The property must be an integer."}},
						},
					},
					"array": &Errors{
						Elements: ArrayErrors{
							0: &Errors{Errors: []string{"The array elements must be integers."}},
						},
					},
					"narray": &Errors{
						Elements: ArrayErrors{
							0: &Errors{
								Elements: ArrayErrors{
									1: &Errors{Errors: []string{"The narray elements must be integers."}},
								},
							},
						},
					},
				},
			},
		},
		{
			desc: "added_errors",
			options: &Options{
				Data:     map[string]any{},
				Language: lang.New().GetDefault(),
				Rules: RuleSet{
					{Path: CurrentElement, Rules: List{&addErrorValidator{
						addedValidationErrors: []AddedValidationError[string]{
							{Path: walk.MustParse("property"), Error: "added error"},
							{Path: walk.MustParse("object.addedProp"), Error: "added error"},
							{Path: &walk.Path{Type: walk.PathTypeArray, Name: lo.ToPtr("array"), Index: lo.ToPtr(3), Next: &walk.Path{Type: walk.PathTypeElement}}, Error: "added error"},
							{Path: &walk.Path{Type: walk.PathTypeArray, Name: lo.ToPtr("narray"), Index: lo.ToPtr(0), Next: &walk.Path{Type: walk.PathTypeArray, Index: lo.ToPtr(3), Next: &walk.Path{Type: walk.PathTypeElement}}}, Error: "added error"},
						},
					}}},
				},
			},
			wantValidationErrors: &Errors{
				Fields: FieldsErrors{
					"property": &Errors{Errors: []string{"added error"}},
					"object": &Errors{
						Fields: FieldsErrors{
							"addedProp": &Errors{Errors: []string{"added error"}},
						},
					},
					"array": &Errors{
						Elements: ArrayErrors{
							3: &Errors{Errors: []string{"added error"}},
						},
					},
					"narray": &Errors{
						Elements: ArrayErrors{
							0: &Errors{
								Elements: ArrayErrors{
									3: &Errors{Errors: []string{"added error"}},
								},
							},
						},
					},
				},
			},
		},
		{
			desc: "merge_errors",
			options: &Options{
				Data:     map[string]any{"property": "a", "object": map[string]any{"property": "c"}, "array": []any{"d"}, "narray": []any{[]any{1, "e", 3}}, "number": 0},
				Language: lang.New().GetDefault(),
				Rules: RuleSet{
					{Path: "property", Rules: List{Required(), Int()}},
					{Path: "number", Rules: List{Required(), Int(), Between(1, 4)}},
					{Path: "missing", Rules: List{Required(), String()}},
					{Path: "object", Rules: List{Required(), Object()}},
					{Path: "object.property", Rules: List{Required(), Int()}},
					{Path: "array", Rules: List{Required(), Array()}},
					{Path: "array[]", Rules: List{Int()}},
					{Path: "narray", Rules: List{Required(), Array()}},
					{Path: "narray[]", Rules: List{Required(), Array()}},
					{Path: "narray[][]", Rules: List{Int()}},
					{Path: CurrentElement, Rules: List{&addErrorsValidator{
						addedValidationErrors: []AddedValidationError[*Errors]{
							{Path: walk.MustParse("object"), Error: &Errors{
								Fields: FieldsErrors{
									"mergeProp": &Errors{
										Errors: []string{"merge err"},
									},
								},
								Elements: ArrayErrors{
									5: &Errors{
										Errors: []string{"merge err"},
									},
								},
								Errors: []string{"merge err"},
							}},
							{
								Path: &walk.Path{
									Type:  walk.PathTypeArray,
									Name:  lo.ToPtr("array"),
									Index: lo.ToPtr(0),
									Next:  &walk.Path{Type: walk.PathTypeElement},
								},
								Error: &Errors{
									Errors: []string{"merge err"},
								},
							},
							{
								Path: &walk.Path{
									Type:  walk.PathTypeArray,
									Name:  lo.ToPtr("narray"),
									Index: lo.ToPtr(0),
									Next: &walk.Path{
										Type:  walk.PathTypeArray,
										Index: lo.ToPtr(2),
										Next:  &walk.Path{Type: walk.PathTypeElement},
									},
								},
								Error: &Errors{
									Errors: []string{"merge err"},
								},
							},
						},
					}}},
				},
			},
			wantValidationErrors: &Errors{
				Fields: FieldsErrors{
					"property": &Errors{Errors: []string{"The property must be an integer."}},
					"number":   &Errors{Errors: []string{"The number must be between 1 and 4."}},
					"missing":  &Errors{Errors: []string{"The missing is required.", "The missing must be a string."}},
					"object": &Errors{
						Fields: FieldsErrors{
							"property":  &Errors{Errors: []string{"The property must be an integer."}},
							"mergeProp": &Errors{Errors: []string{"merge err"}},
						},
						Elements: ArrayErrors{
							5: &Errors{Errors: []string{"merge err"}},
						},
						Errors: []string{"merge err"},
					},
					"array": &Errors{
						Elements: ArrayErrors{
							0: &Errors{Errors: []string{"The array elements must be integers.", "merge err"}},
						},
					},
					"narray": &Errors{
						Elements: ArrayErrors{
							0: &Errors{
								Elements: ArrayErrors{
									1: &Errors{Errors: []string{"The narray elements must be integers."}},
									2: &Errors{Errors: []string{"merge err"}},
								},
							},
						},
					},
				},
			},
		},
		{
			desc: "array_elements_validation_errors",
			options: &Options{
				Data:     map[string]any{"array": []any{"d", "e", "f"}},
				Language: lang.New().GetDefault(),
				Rules: RuleSet{
					{Path: "array", Rules: List{Required(), Array(), &testValidator{
						validateFunc: func(_ component, ctx *Context) bool {
							ctx.AddArrayElementValidationErrors(2, 3)
							return true
						},
					}}},
					{Path: "array[]", Rules: List{String()}},
				},
			},
			wantValidationErrors: &Errors{
				Fields: FieldsErrors{
					"array": &Errors{
						Elements: ArrayErrors{
							2: &Errors{Errors: []string{"validation.rules.test_validator.element"}},
							3: &Errors{Errors: []string{"validation.rules.test_validator.element"}},
						},
					},
				},
			},
		},
		{
			desc: "root_array_elements_validation_errors",
			options: &Options{
				Data:     []any{"d", "e", "f"},
				Language: lang.New().GetDefault(),
				Rules: RuleSet{
					{Path: CurrentElement, Rules: List{Required(), Array(), &testValidator{
						validateFunc: func(_ component, ctx *Context) bool {
							ctx.AddArrayElementValidationErrors(2, 3)
							return true
						},
					}}},
					{Path: "[]", Rules: List{String()}},
				},
			},
			wantValidationErrors: &Errors{
				Elements: ArrayErrors{
					2: &Errors{Errors: []string{"validation.rules.test_validator.element"}},
					3: &Errors{Errors: []string{"validation.rules.test_validator.element"}},
				},
			},
		},
		{
			desc: "type_conversion",
			options: &Options{
				Data:     map[string]any{"property": "123", "object": map[string]any{"property": "456"}, "array": []any{"7"}, "narray": []any{[]any{1, "8", 3}}},
				Language: lang.New().GetDefault(),
				Rules: RuleSet{
					{Path: "property", Rules: List{Required(), Int()}},
					{Path: "object", Rules: List{Required(), Object()}},
					{Path: "object.property", Rules: List{Required(), Int()}},
					{Path: "array", Rules: List{Required(), Array()}},
					{Path: "array[]", Rules: List{Int()}},
					{Path: "narray", Rules: List{Required(), Array()}},
					{Path: "narray[]", Rules: List{Required(), Array()}},
					{Path: "narray[][]", Rules: List{Int()}},
				},
			},
			wantData: map[string]any{"property": 123, "object": map[string]any{"property": 456}, "array": []int{7}, "narray": [][]int{{1, 8, 3}}},
		},
		{
			desc: "empty_array",
			options: &Options{
				Data:     map[string]any{"narray": []any{}},
				Language: lang.New().GetDefault(),
				Rules: RuleSet{
					{Path: "narray", Rules: List{Required(), Array()}},
					{Path: "narray[]", Rules: List{Array()}},
					{Path: "narray[][]", Rules: List{Int()}},
				},
			},
			wantData: map[string]any{"narray": []any{}},
		},
		{
			desc: "empty_narray",
			options: &Options{
				Data:     map[string]any{"narray": []any{[]any{}}},
				Language: lang.New().GetDefault(),
				Rules: RuleSet{
					{Path: "narray", Rules: List{Required(), Array()}},
					{Path: "narray[]", Rules: List{Array()}},
					{Path: "narray[][]", Rules: List{Int()}},
				},
			},
			wantData: map[string]any{"narray": [][]any{{}}},
		},
		{
			desc: "nil_array",
			options: &Options{
				Data:     map[string]any{"narray": nil},
				Language: lang.New().GetDefault(),
				Rules: RuleSet{
					{Path: "narray", Rules: List{Required(), Nullable(), Array()}},
					{Path: "narray[]", Rules: List{Required(), Array()}},
					{Path: "narray[][]", Rules: List{Int()}},
				},
			},
			wantData: map[string]any{"narray": nil},
		},
		{
			desc: "type-dependent",
			options: &Options{
				Data:     map[string]any{"guessString": "string", "guessNumeric": 1, "guessArray": []string{}},
				Language: lang.New().GetDefault(),
				Rules: RuleSet{
					{Path: "string", Rules: List{Required(), String(), &testValidator{
						isTypeDependent: true,
						validateFunc: func(_ component, _ *Context) bool {
							return false
						},
					}}},
					{Path: "integer", Rules: List{Required(), Int(), &testValidator{
						isTypeDependent: true,
						validateFunc: func(_ component, _ *Context) bool {
							return false
						},
					}}},
					{Path: "float", Rules: List{Required(), Float64(), &testValidator{
						isTypeDependent: true,
						validateFunc: func(_ component, _ *Context) bool {
							return false
						},
					}}},
					{Path: "array", Rules: List{Required(), Array(), &testValidator{
						isTypeDependent: true,
						validateFunc: func(_ component, _ *Context) bool {
							return false
						},
					}}},
					{Path: "guessString", Rules: List{Required(), &testValidator{
						isTypeDependent: true,
						validateFunc: func(_ component, _ *Context) bool {
							return false
						},
					}}},
					{Path: "guessNumeric", Rules: List{Required(), &testValidator{
						isTypeDependent: true,
						validateFunc: func(_ component, _ *Context) bool {
							return false
						},
					}}},
					{Path: "guessArray", Rules: List{Required(), &testValidator{
						isTypeDependent: true,
						validateFunc: func(_ component, _ *Context) bool {
							return false
						},
					}}},
				},
			},
			wantValidationErrors: &Errors{
				Fields: FieldsErrors{
					"string":       &Errors{Errors: []string{"The string is required.", "The string must be a string.", "validation.rules.test_validator.string"}},
					"integer":      &Errors{Errors: []string{"The integer is required.", "The integer must be an integer.", "validation.rules.test_validator.numeric"}},
					"float":        &Errors{Errors: []string{"The float is required.", "The float must be numeric.", "validation.rules.test_validator.numeric"}},
					"array":        &Errors{Errors: []string{"The array is required.", "The array must be an array.", "validation.rules.test_validator.array"}},
					"guessString":  &Errors{Errors: []string{"validation.rules.test_validator.string"}},
					"guessNumeric": &Errors{Errors: []string{"validation.rules.test_validator.numeric"}},
					"guessArray":   &Errors{Errors: []string{"validation.rules.test_validator.array"}},
				},
			},
		},
		{
			desc: "expect_array_got_map",
			options: &Options{
				Data:     map[string]any{"array": map[string]any{"key": "value"}},
				Language: lang.New().GetDefault(),
				Rules: RuleSet{
					{Path: "array", Rules: List{Required(), Array()}},
					{Path: "array[]", Rules: List{Int()}},
				},
			},
			wantValidationErrors: &Errors{
				Fields: FieldsErrors{
					"array": &Errors{
						Errors: []string{"The array must be an array."},
					},
				},
			},
		},
	}

	for _, c := range cases {
		c := c
		t.Run(c.desc, func(t *testing.T) {
			validationErrors, errs := Validate(c.options)
			assert.Equal(t, c.wantValidationErrors, validationErrors)
			assert.Len(t, errs, len(c.wantErrors))
			for i, e := range errs {
				err, ok := e.(*errors.Error)
				if assert.True(t, ok) {
					assert.Equal(t, []error{c.wantErrors[i]}, err.Unwrap())
				}
			}

			if c.wantData != nil {
				assert.Equal(t, c.wantData, c.options.Data)
			}
		})
	}
}

func TestAddedErrors(t *testing.T) {
	ctx := &Context{}
	expectAddedErrors := []AddedValidationError[string]{
		{Path: walk.MustParse("field1"), Error: "error"},
		{Path: walk.MustParse("field2"), Error: "error"},
	}
	expectArrayElementErrors := []int{4, 6}
	expectMergeErrors := []AddedValidationError[*Errors]{
		{Path: walk.MustParse("field1"), Error: &Errors{
			Fields: FieldsErrors{"field1": &Errors{Errors: []string{"error"}}},
		}},
		{Path: walk.MustParse("field2"), Error: &Errors{Errors: []string{"error"}}},
	}

	ctx.addedValidationErrors = expectAddedErrors
	ctx.arrayElementErrors = expectArrayElementErrors
	ctx.mergeErrors = expectMergeErrors

	assert.Equal(t, expectAddedErrors, ctx.AddedValidationError())
	assert.Equal(t, expectArrayElementErrors, ctx.ArrayElementErrors())
	assert.Equal(t, expectMergeErrors, ctx.AddedValidationErrors())
}

type addErrorValidator struct {
	BaseValidator
	addedValidationErrors []AddedValidationError[string]
}

func (addErrorValidator) Name() string {
	return "addErrorValidator"
}

func (v addErrorValidator) Validate(ctx *Context) bool {
	for _, e := range v.addedValidationErrors {
		ctx.AddValidationError(e.Path, e.Error)
	}
	return true
}

type addErrorsValidator struct {
	BaseValidator
	addedValidationErrors []AddedValidationError[*Errors]
}

func (addErrorsValidator) Name() string {
	return "addErrorsValidator"
}

func (v addErrorsValidator) Validate(ctx *Context) bool {
	for _, e := range v.addedValidationErrors {
		ctx.AddValidationErrors(e.Path, e.Error)
	}
<<<<<<< HEAD
	hook2 := func(d map[string]interface{}, errors Errors, now time.Time) Errors {
		hook2Executed = true
		return errors
	}

	rules.PostValidationHooks = append(rules.PostValidationHooks, hook1, hook2)

	errors := Validate(data, rules, false, "en-US")
	suite.Nil(errors)
	suite.True(hook1Executed)
	suite.True(hook2Executed)
}

func (suite *ValidatorTestSuite) TestValidateWithExtra() {
	extraValue := ""
	validationRules["test_extra"] = &RuleDefinition{
		Function: func(ctx *Context) bool {
			extraValue = ctx.Extra["hello"].(string)
			return true
		},
	}
	defer delete(validationRules, "test_extra")

	data := map[string]interface{}{"text": "Lailai"}
	rules := RuleSet{
		"text": List{"string", "test_extra"},
	}
	errors := ValidateWithExtra(data, rules, false, "en-US", map[string]interface{}{"hello": "world"})
	suite.Nil(errors)
	suite.Equal("world", extraValue)
}

func (suite *ValidatorTestSuite) TestErrorsAddErrors() {
	errors := Errors{}

	i := 1
	path := &walk.Path{
		Name: "object",
		Type: walk.PathTypeObject,
		Next: &walk.Path{
			Name:  "array",
			Type:  walk.PathTypeArray,
			Index: &i,
			Next: &walk.Path{
				Type: walk.PathTypeObject,
				Next: &walk.Path{
					Name: "field",
					Type: walk.PathTypeElement,
				},
			},
		},
	}
	errors.AddErrors(path, Errors{
		"a": &FieldErrors{
			Errors: []string{"message 1", "message 2"},
		},
		"b": &FieldErrors{
			Elements: ArrayErrors{
				1: &FieldErrors{
					Fields: Errors{
						"c": &FieldErrors{
							Errors: []string{"message 3"},
						},
					},
				},
			},
		},
	})

	expected := Errors{
		"object": &FieldErrors{
			Fields: Errors{
				"array": &FieldErrors{
					Elements: ArrayErrors{
						i: &FieldErrors{
							Fields: Errors{
								"field": &FieldErrors{
									Fields: Errors{
										"a": &FieldErrors{
											Errors: []string{"message 1", "message 2"},
										},
										"b": &FieldErrors{
											Elements: ArrayErrors{
												1: &FieldErrors{
													Fields: Errors{
														"c": &FieldErrors{
															Errors: []string{"message 3"},
														},
													},
												},
											},
										},
									},
								},
							},
						},
					},
				},
			},
		},
	}

	suite.Equal(expected, errors)
}

func TestValidatorTestSuite(t *testing.T) {
	suite.Run(t, new(ValidatorTestSuite))
=======
	return true
>>>>>>> e9e30adf
}<|MERGE_RESOLUTION|>--- conflicted
+++ resolved
@@ -909,115 +909,5 @@
 	for _, e := range v.addedValidationErrors {
 		ctx.AddValidationErrors(e.Path, e.Error)
 	}
-<<<<<<< HEAD
-	hook2 := func(d map[string]interface{}, errors Errors, now time.Time) Errors {
-		hook2Executed = true
-		return errors
-	}
-
-	rules.PostValidationHooks = append(rules.PostValidationHooks, hook1, hook2)
-
-	errors := Validate(data, rules, false, "en-US")
-	suite.Nil(errors)
-	suite.True(hook1Executed)
-	suite.True(hook2Executed)
-}
-
-func (suite *ValidatorTestSuite) TestValidateWithExtra() {
-	extraValue := ""
-	validationRules["test_extra"] = &RuleDefinition{
-		Function: func(ctx *Context) bool {
-			extraValue = ctx.Extra["hello"].(string)
-			return true
-		},
-	}
-	defer delete(validationRules, "test_extra")
-
-	data := map[string]interface{}{"text": "Lailai"}
-	rules := RuleSet{
-		"text": List{"string", "test_extra"},
-	}
-	errors := ValidateWithExtra(data, rules, false, "en-US", map[string]interface{}{"hello": "world"})
-	suite.Nil(errors)
-	suite.Equal("world", extraValue)
-}
-
-func (suite *ValidatorTestSuite) TestErrorsAddErrors() {
-	errors := Errors{}
-
-	i := 1
-	path := &walk.Path{
-		Name: "object",
-		Type: walk.PathTypeObject,
-		Next: &walk.Path{
-			Name:  "array",
-			Type:  walk.PathTypeArray,
-			Index: &i,
-			Next: &walk.Path{
-				Type: walk.PathTypeObject,
-				Next: &walk.Path{
-					Name: "field",
-					Type: walk.PathTypeElement,
-				},
-			},
-		},
-	}
-	errors.AddErrors(path, Errors{
-		"a": &FieldErrors{
-			Errors: []string{"message 1", "message 2"},
-		},
-		"b": &FieldErrors{
-			Elements: ArrayErrors{
-				1: &FieldErrors{
-					Fields: Errors{
-						"c": &FieldErrors{
-							Errors: []string{"message 3"},
-						},
-					},
-				},
-			},
-		},
-	})
-
-	expected := Errors{
-		"object": &FieldErrors{
-			Fields: Errors{
-				"array": &FieldErrors{
-					Elements: ArrayErrors{
-						i: &FieldErrors{
-							Fields: Errors{
-								"field": &FieldErrors{
-									Fields: Errors{
-										"a": &FieldErrors{
-											Errors: []string{"message 1", "message 2"},
-										},
-										"b": &FieldErrors{
-											Elements: ArrayErrors{
-												1: &FieldErrors{
-													Fields: Errors{
-														"c": &FieldErrors{
-															Errors: []string{"message 3"},
-														},
-													},
-												},
-											},
-										},
-									},
-								},
-							},
-						},
-					},
-				},
-			},
-		},
-	}
-
-	suite.Equal(expected, errors)
-}
-
-func TestValidatorTestSuite(t *testing.T) {
-	suite.Run(t, new(ValidatorTestSuite))
-=======
 	return true
->>>>>>> e9e30adf
 }