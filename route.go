package goyave

import (
	"fmt"
	"net/http"
	"strings"

	"goyave.dev/goyave/v3/validation"
)

// Route stores information for matching and serving.
type Route struct {
	name            string
	uri             string
	methods         []string
	parent          *Router
	handler         Handler
	validationRules *validation.Rules
	middlewareHolder
<<<<<<< HEAD
	parametrizeable

	// Custom
	roles []string
=======
	parameterizable
>>>>>>> eec4d6c5
}

var _ routeMatcher = (*Route)(nil) // implements routeMatcher

// newRoute create a new route without any settings except its handler.
// This is used to generate a fake route for the Method Not Allowed and Not Found handlers.
// This route has the core middleware enabled and can be used without a parent router.
// Thus, custom status handlers can use language and body.
func newRoute(handler Handler) *Route {
	return &Route{
		handler: handler,
		middlewareHolder: middlewareHolder{
			middleware: []Middleware{recoveryMiddleware, parseRequestMiddleware, languageMiddleware},
		},
	}
}

func (r *Route) match(req *http.Request, match *routeMatch) bool {
	if params := r.parameterizable.regex.FindStringSubmatch(match.currentPath); params != nil {
		if r.checkMethod(req.Method) {
			if len(params) > 1 {
				match.mergeParams(r.makeParameters(params))
			}
			match.route = r
			return true
		}
		match.err = errMatchMethodNotAllowed
		return false
	}

	if match.err == nil {
		// Don't override error if already set.
		// Not nil error means it's either already errMatchNotFound
		// or it's errMatchMethodNotAllowed, implying that a route has
		// already been matched but with wrong method.
		match.err = errMatchNotFound
	}
	return false
}

func (r *Route) checkMethod(method string) bool {
	for _, m := range r.methods {
		if m == method {
			return true
		}
	}
	return false
}

func (r *Route) makeParameters(match []string) map[string]string {
	return r.parameterizable.makeParameters(match, r.parameters)
}

// Roles set the roles of the route.
// Panics if the roles in parameters is empty.
// Returns itself.
func (r *Route) Roles(roles []string) *Route {
	if len(roles) == 0 {
		panic(fmt.Errorf("Route roles is empty"))
	}

	r.roles = roles
	return r
}

// Name set the name of the route.
// Panics if a route with the same name already exists.
// Returns itself.
func (r *Route) Name(name string) *Route {
	if r.name != "" {
		panic(fmt.Errorf("Route name is already set"))
	}

	if _, ok := r.parent.namedRoutes[name]; ok {
		panic(fmt.Errorf("Route %q already exists", name))
	}

	r.name = name
	r.parent.namedRoutes[name] = r
	return r
}

// Validate adds validation rules to this route. If the user-submitted data
// doesn't pass validation, the user will receive an error and messages explaining
// what is wrong.
//
// Returns itself.
func (r *Route) Validate(validationRules validation.Ruler) *Route {
	r.validationRules = validationRules.AsRules()
	return r
}

// Middleware register middleware for this route only.
//
// Returns itself.
func (r *Route) Middleware(middleware ...Middleware) *Route {
	r.middleware = middleware
	return r
}

// BuildURL build a full URL pointing to this route.
// Panics if the amount of parameters doesn't match the amount of
// actual parameters for this route.
func (r *Route) BuildURL(parameters ...string) string {
	return BaseURL() + r.BuildURI(parameters...)
}

// BuildURI build a full URI pointing to this route. The returned
// string doesn't include the protocol and domain. (e.g. "/user/login")
// Panics if the amount of parameters doesn't match the amount of
// actual parameters for this route.
func (r *Route) BuildURI(parameters ...string) string {
	fullURI, fullParameters := r.GetFullURIAndParameters()

	if len(parameters) != len(fullParameters) {
		panic(fmt.Errorf("BuildURI: route has %d parameters, %d given", len(fullParameters), len(parameters)))
	}

	var builder strings.Builder
	builder.Grow(len(fullURI))

	idxs, _ := r.braceIndices(fullURI)
	length := len(idxs)
	end := 0
	currentParam := 0
	for i := 0; i < length; i += 2 {
		raw := fullURI[end:idxs[i]]
		end = idxs[i+1]
		builder.WriteString(raw)
		builder.WriteString(parameters[currentParam])
		currentParam++
		end++ // Skip closing braces
	}
	builder.WriteString(fullURI[end:])

	return builder.String()
}

// GetRoles get the roles of this route.
func (r *Route) GetRoles() []string {
	return r.roles
}

// GetName get the name of this route.
func (r *Route) GetName() string {
	return r.name
}

// GetURI get the URI of this route.
// The returned URI is relative to the parent router of this route, it is NOT
// the full path to this route.
//
// Note that this URI may contain route parameters in their définition format.
// Use the request's URI if you want to see the URI as it was requested by the client.
func (r *Route) GetURI() string {
	return r.uri
}

// GetFullURI get the full URI of this route.
//
// Note that this URI may contain route parameters in their définition format.
// Use the request's URI if you want to see the URI as it was requested by the client.
func (r *Route) GetFullURI() string {
	router := r.parent
	segments := make([]string, 0, 3)
	segments = append(segments, r.uri)

	for router != nil {
		segments = append(segments, router.prefix)
		router = router.parent
	}

	// Revert segements
	for i := len(segments)/2 - 1; i >= 0; i-- {
		opp := len(segments) - 1 - i
		segments[i], segments[opp] = segments[opp], segments[i]
	}

	return strings.Join(segments, "")
}

// GetMethods returns the methods the route matches against.
func (r *Route) GetMethods() []string {
	cpy := make([]string, len(r.methods))
	copy(cpy, r.methods)
	return cpy
}

// GetHandler returns the Handler associated with this route.
func (r *Route) GetHandler() Handler {
	return r.handler
}

// GetValidationRules returns the validation rules associated with this route.
func (r *Route) GetValidationRules() *validation.Rules {
	return r.validationRules
}

// GetFullURIAndParameters get the full uri and parameters for this route and all its parent routers.
func (r *Route) GetFullURIAndParameters() (string, []string) {
	router := r.parent
	segments := make([]string, 0, 3)
	segments = append(segments, r.uri)

	parameters := make([]string, 0, len(r.parameters))
	for i := len(r.parameters) - 1; i >= 0; i-- {
		parameters = append(parameters, r.parameters[i])
	}

	for router != nil {
		segments = append(segments, router.prefix)
		for i := len(router.parameters) - 1; i >= 0; i-- {
			parameters = append(parameters, router.parameters[i])
		}
		router = router.parent
	}

	// Revert segements
	for i := len(segments)/2 - 1; i >= 0; i-- {
		opp := len(segments) - 1 - i
		segments[i], segments[opp] = segments[opp], segments[i]
	}

	// Revert parameters
	for i := len(parameters)/2 - 1; i >= 0; i-- {
		opp := len(parameters) - 1 - i
		parameters[i], parameters[opp] = parameters[opp], parameters[i]
	}

	return strings.Join(segments, ""), parameters
}<|MERGE_RESOLUTION|>--- conflicted
+++ resolved
@@ -17,14 +17,10 @@
 	handler         Handler
 	validationRules *validation.Rules
 	middlewareHolder
-<<<<<<< HEAD
-	parametrizeable
+	parameterizable
 
 	// Custom
 	roles []string
-=======
-	parameterizable
->>>>>>> eec4d6c5
 }
 
 var _ routeMatcher = (*Route)(nil) // implements routeMatcher
